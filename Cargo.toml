--- conflicted
+++ resolved
@@ -1,12 +1,9 @@
 
 [workspace]
 resolver = "2"
-<<<<<<< HEAD
 members = [
     "lib",
     "cli",
-    "rest_api_server"
-]
-=======
-members = ["lib", "cli", "test"]
->>>>>>> b66ce542
+    "rest_api_server",
+    "test"
+]